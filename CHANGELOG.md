# CHANGELOG

## 0.8.0 (UNRELEASED)

- Added recursive loading of GraphQL schema files from provided path.
<<<<<<< HEAD
- Added support for passing multiple bindables as `*args` to `make_executable_schema`.
=======
- Updated Starlette dependency to 0.13.
- Made `python-multipart` optional dependency for `asgi-uploads`.
>>>>>>> c7403791


## 0.7.0 (2019-10-03)

- Added support for custom schema directives.
- Added support for synchronous extensions and synchronous versions of `ApolloTracing` and `OpenTracing` extensions.
- Added `context` argument to `has_errors` and `format` hooks.


## 0.6.0 (2019-08-12)

- Updated `graphql-core-next` to 1.1.1 which has feature parity with GraphQL.js 14.4.0.
- Added basic extensions system to the `ariadne.graphql.graphql`. Currently only available in the `ariadne.asgi.GraphQL` app.
- Added `convert_kwargs_to_snake_case` utility decorator that recursively converts the case of arguments passed to resolver from `camelCase` to `snake_case`.
- Removed `default_resolver` and replaced its uses in library with `graphql.default_field_resolver`.
- Resolver returned by `resolve_to` util follows `graphql.default_field_resolver` behaviour and supports resolving to callables.
- Added `is_default_resolver` utility for checking if resolver function is `graphql.default_field_resolver`, resolver created with `resolve_to` or `alias`.
- Added `ariadne.contrib.tracing` package with `ApolloTracingExtension` and `OpenTracingExtension` GraphQL extensions for adding Apollo tracing and OpenTracing monitoring to the API (ASGI only).
- Updated ASGI app disconnection handler to also check client connection state.
- Fixed ASGI app `context_value` option support for async callables.
- Updated `middleware` option implementation in ASGI and WSGI apps to accept list of middleware functions or callable returning those.
- Moved error formatting utils (`get_formatted_error_context`, `get_formatted_error_traceback`, `unwrap_graphql_error`) to public API.


## 0.5.0 (2019-06-07)

- Added support for file uploads.


## 0.4.0 (2019-05-23)

- Updated `graphql-core-next` to 1.0.4 which has feature parity with GraphQL.js 14.3.1 and better type annotations.
- `ariadne.asgi.GraphQL` is now an ASGI3 application. ASGI3 is now handled by all ASGI servers.
- `ObjectType.field` and `SubscriptionType.source` decorators now raise ValueError when used without name argument (eg. `@foo.field`).
- `ScalarType` will now use default literal parser that unpacks `ast.value` and calls value parser if scalar has value parser set.
- Updated ``ariadne.asgi.GraphQL`` and ``ariadne.wsgi.GraphQL`` to support callables for ``context_value`` and ``root_value`` options.
- Added ``logger`` option to ``ariadne.asgi.GraphQL``, ``ariadne.wsgi.GraphQL`` and ``ariadne.graphql.*`` utils.
- Added default logger that logs to ``ariadne``.
- Added support for `extend type` in schema definitions.
- Removed unused `format_errors` utility function and renamed `ariadne.format_errors` module to `ariadne.format_error`.
- Removed explicit `typing` dependency.
- Added `ariadne.contrib.django` package that provides Django class-based view together with `Date` and `Datetime` scalars.
- Fixed default ENUM values not being set.
- Updated project setup so mypy ran in projects with Ariadne dependency run type checks against it's annotations.
- Updated Starlette to 0.12.0.


## 0.3.0 (2019-04-08)

- Added `EnumType` type for mapping enum variables to internal representation used in application.
- Added support for subscriptions.
- Updated Playground to 1.8.7.
- Split `GraphQLMiddleware` into two classes and moved it to `ariadne.wsgi`.
- Added an ASGI interface based on Starlette under `ariadne.asgi`.
- Replaced the simple server utility with Uvicorn.
- Made users responsible for calling `make_executable_schema`.
- Added `UnionType` and `InterfaceType` types.
- Updated library API to be more consistent between types, and work better with code analysis tools like PyLint. Added `QueryType` and `MutationType` convenience utils. Suffixed all types names with `Type` so they are less likely to clash with other libraries built-ins.
- Improved error reporting to also include Python exception type, traceback and context in the error JSON. Added `debug` and `error_formatter` options to enable developer customization.
- Introduced Ariadne wrappers for `graphql`, `graphql_sync`, and `subscribe` to ease integration into custom servers.


## 0.2.0 (2019-01-07)

- Removed support for Python 3.5 and added support for 3.7.
- Moved to `GraphQL-core-next` that supports `async` resolvers, query execution and implements a more recent version of GraphQL spec. If you are updating an existing project, you will need to uninstall `graphql-core` before installing `graphql-core-next`, as both libraries use `graphql` namespace.
- Added `gql()` utility that provides GraphQL string validation on declaration time, and enables use of [Apollo-GraphQL](https://marketplace.visualstudio.com/items?itemName=apollographql.vscode-apollo) plugin in Python code.
- Added `load_schema_from_path()` utility function that loads GraphQL types from a file or directory containing `.graphql` files, also performing syntax validation.
- Added `start_simple_server()` shortcut function for quick dev server creation, abstracting away the `GraphQLMiddleware.make_server()` from first time users.
- `Boolean` built-in scalar now checks the type of each serialized value. Returning values of type other than `bool`, `int` or `float` from a field resolver will result in a `Boolean cannot represent a non boolean value` error.
- Redefining type in `type_defs` will now result in `TypeError` being raised. This is a breaking change from previous behavior where the old type was simply replaced with a new one.
- Returning `None` from scalar `parse_literal` and `parse_value` function no longer results in GraphQL API producing default error message. Instead, `None` will be passed further down to resolver or produce a "value is required" error if its marked as such with `!` For old behavior raise either `ValueError` or `TypeError`. See documentation for more details.
- `resolvers` argument defined by `GraphQLMiddleware.__init__()`, `GraphQLMiddleware.make_server()` and `start_simple_server()` is now optional, allowing for quick experiments with schema definitions.
- `dict` has been removed as primitive for mapping python function to fields. Instead, `make_executable_schema()` expects object or list of objects with a `bind_to_schema` method, that is called with a `GraphQLSchema` instance and are expected to add resolvers to schema.
- Default resolvers are no longer set implicitly by `make_executable_schema()`. Instead you are expected to include either `ariadne.fallback_resolvers` or `ariadne.snake_case_fallback_resolvers` in the list of `resolvers` for your schema.
- Added `snake_case_fallback_resolvers` that populates schema with default resolvers that map `CamelCase` and `PascalCase` field names from schema to `snake_case` names in Python.
- Added `ResolverMap` object that enables assignment of resolver functions to schema types.
- Added `Scalar` object that enables assignment of `serialize`, `parse_value` and `parse_literal` functions to custom scalars.
- Both `ResolverMap` and `Scalar` are validating if schema defines specified types and/or fields at the moment of creation of executable schema, providing better feedback to the developer.<|MERGE_RESOLUTION|>--- conflicted
+++ resolved
@@ -3,12 +3,9 @@
 ## 0.8.0 (UNRELEASED)
 
 - Added recursive loading of GraphQL schema files from provided path.
-<<<<<<< HEAD
 - Added support for passing multiple bindables as `*args` to `make_executable_schema`.
-=======
 - Updated Starlette dependency to 0.13.
 - Made `python-multipart` optional dependency for `asgi-uploads`.
->>>>>>> c7403791
 
 
 ## 0.7.0 (2019-10-03)
